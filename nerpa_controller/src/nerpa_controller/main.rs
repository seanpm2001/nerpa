--- conflicted
+++ resolved
@@ -33,11 +33,7 @@
 // Import the function to run a DDlog program.
 // Note that the crate name changes with the Nerpa program's name.
 // The Nerpa programmer must rename this import.
-<<<<<<< HEAD
-use ci_ddlog::run;
-=======
-use arp_ddlog::run;
->>>>>>> 6bc966dc
+use snvs_ddlog::run;
 
 #[tokio::main]
 pub async fn main() {
